--- conflicted
+++ resolved
@@ -1,11 +1,7 @@
 import { FastifyInstance } from "fastify";
 import { checkRoleSchema, loginSchema, meSchema, onboardUserSchema, refreshTokenSchema } from "../schemas/auth.schema";
 import { login, refreshToken,onboard,me, checkRole, registerPushToken, getUserDetails } from "../controllers/auth.controller";
-<<<<<<< HEAD
-import { UserRole } from "@prisma/client";
-=======
 import { UserRole } from "../types";
->>>>>>> 945eb3c3
 
 
 
@@ -88,11 +84,7 @@
                 }
             }
         },
-<<<<<<< HEAD
-        getUserDetails
-=======
         (req,res)=>getUserDetails(req as any,res)
->>>>>>> 945eb3c3
     );
 
 
